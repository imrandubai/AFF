{
  "name": "@affine/datacenter",
  "version": "0.3.0",
  "description": "",
  "type": "module",
  "main": "dist/src/index.js",
  "types": "dist/src/index.d.ts",
  "exports": {
    ".": "./dist/src/index.js"
  },
  "scripts": {
    "dev": "tsc --project ./tsconfig.json -w",
    "build": "tsc --project ./tsconfig.json"
  },
  "keywords": [],
  "author": "",
  "repository": {
    "type": "git",
    "url": "git+https://github.com/toeverything/AFFiNE.git"
  },
  "devDependencies": {
    "@playwright/test": "^1.29.1",
    "@types/debug": "^4.1.7",
    "fake-indexeddb": "4.0.1",
    "lit": "^2.6.1",
    "typescript": "^4.9.5",
    "yjs": "^13.5.45"
  },
  "dependencies": {
<<<<<<< HEAD
    "@blocksuite/blocks": "0.4.0-alpha.2",
    "@blocksuite/store": "0.4.0-alpha.2",
    "@tauri-apps/api": "^1.2.0",
=======
    "@blocksuite/blocks": "0.4.0-20230210031655-264744e",
    "@blocksuite/store": "0.4.0-20230210031655-264744e",
>>>>>>> 6057c563
    "debug": "^4.3.4",
    "encoding": "^0.1.13",
    "firebase": "^9.15.0",
    "idb-keyval": "^6.2.0",
    "js-base64": "^3.7.5",
    "ky": "^0.33.0",
    "ky-universal": "^0.11.0",
    "lib0": "^0.2.58",
    "swr": "^2.0.0",
    "y-protocols": "^1.0.5"
  }
}<|MERGE_RESOLUTION|>--- conflicted
+++ resolved
@@ -27,14 +27,9 @@
     "yjs": "^13.5.45"
   },
   "dependencies": {
-<<<<<<< HEAD
-    "@blocksuite/blocks": "0.4.0-alpha.2",
-    "@blocksuite/store": "0.4.0-alpha.2",
-    "@tauri-apps/api": "^1.2.0",
-=======
     "@blocksuite/blocks": "0.4.0-20230210031655-264744e",
     "@blocksuite/store": "0.4.0-20230210031655-264744e",
->>>>>>> 6057c563
+    "@tauri-apps/api": "^1.2.0",
     "debug": "^4.3.4",
     "encoding": "^0.1.13",
     "firebase": "^9.15.0",
