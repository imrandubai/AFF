import assert from 'assert';
import { BlockSchema } from '@blocksuite/blocks/models';
import { Workspace, Signal } from '@blocksuite/store';

import { getLogger } from './index.js';
import { getApis, Apis } from './apis/index.js';
import {
  AffineProvider,
  BaseProvider,
  LocalProvider,
  SelfHostedProvider,
} from './provider/index.js';

import { getKVConfigure } from './store.js';
import { TauriIPCProvider } from './provider/tauri-ipc/index.js';

// load workspace's config
type LoadConfig = {
  // use witch provider load data
  providerId?: string;
  // provider config
  config?: Record<string, any>;
};

export type DataCenterSignals = DataCenter['signals'];
type WorkspaceItem = {
  // provider id
  provider: string;
  // data exists locally
  locally: boolean;
};
type WorkspaceLoadEvent = WorkspaceItem & {
  workspace: string;
};

export class DataCenter {
  private readonly _apis: Apis;
  private readonly _providers = new Map<string, typeof BaseProvider>();
  private readonly _workspaces = new Map<string, Promise<BaseProvider>>();
  private readonly _config;
  private readonly _logger;

  readonly signals = {
    listAdd: new Signal<WorkspaceLoadEvent>(),
    listRemove: new Signal<string>(),
  };

  static async init(debug: boolean): Promise<DataCenter> {
    const dc = new DataCenter(debug);
    dc.addProvider(AffineProvider);
    dc.addProvider(LocalProvider);
<<<<<<< HEAD
    // use ipc provider when client app's preload script inject the global flag.
    if (typeof window !== 'undefined' && window.CLIENT_APP) {
      dc.addProvider(TauriIPCProvider);
    }
=======
    dc.addProvider(SelfHostedProvider);
>>>>>>> 462e86b9

    return dc;
  }

  private constructor(debug: boolean) {
    this._apis = getApis();
    this._config = getKVConfigure('sys');
    this._logger = getLogger('dc');
    this._logger.enabled = debug;

    this.signals.listAdd.on(e => {
      this._config.set(`list:${e.workspace}`, {
        provider: e.provider,
        locally: e.locally,
      });
    });
    this.signals.listRemove.on(workspace => {
      this._config.delete(`list:${workspace}`);
    });
  }

  get apis(): Readonly<Apis> {
    return this._apis;
  }

  private addProvider(provider: typeof BaseProvider) {
    this._providers.set(provider.id, provider);
  }

  private async _getProvider(
    id: string,
    providerId = 'local'
  ): Promise<string> {
    const providerKey = `${id}:provider`;
    if (this._providers.has(providerId)) {
      await this._config.set(providerKey, providerId);
      return providerId;
    } else {
      const providerValue = await this._config.get(providerKey);
      if (providerValue) return providerValue;
    }
    throw Error(`Provider ${providerId} not found`);
  }

  private async _getWorkspace(
    id: string,
    params: LoadConfig
  ): Promise<BaseProvider> {
    this._logger(`Init workspace ${id} with ${params.providerId}`);

    const providerId = await this._getProvider(id, params.providerId);

    // init workspace & register block schema
    const workspace = new Workspace({ room: id }).register(BlockSchema);

    const Provider = this._providers.get(providerId);
    assert(Provider);

    // initial configurator
    const config = getKVConfigure(`workspace:${id}`);
    // set workspace configs
    const values = Object.entries(params.config || {});
    if (values.length) await config.setMany(values);

    // init data by provider
    const provider = new Provider();
    await provider.init({
      apis: this._apis,
      config,
      debug: this._logger.enabled,
      logger: this._logger.extend(`${Provider.id}:${id}`),
      signals: this.signals,
      workspace,
    });
    await provider.initData();
    this._logger(`Workspace ${id} loaded`);

    return provider;
  }

  async auth(providerId: string, globalConfig?: Record<string, any>) {
    const Provider = this._providers.get(providerId);
    if (Provider) {
      // initial configurator
      const config = getKVConfigure(`provider:${providerId}`);
      // set workspace configs
      const values = Object.entries(globalConfig || {});
      if (values.length) await config.setMany(values);

      const logger = this._logger.extend(`auth:${providerId}`);
      logger.enabled = this._logger.enabled;
      await Provider.auth(config, logger, this.signals);
    }
  }

  /**
   * load workspace data to memory
   * @param workspaceId workspace id
   * @param config.providerId provider id
   * @param config.config provider config
   * @returns Workspace instance
   */
  async load(
    workspaceId: string,
    params: LoadConfig = {}
  ): Promise<Workspace | null> {
    if (workspaceId) {
      if (!this._workspaces.has(workspaceId)) {
        this._workspaces.set(
          workspaceId,
          this._getWorkspace(workspaceId, params)
        );
      }
      const workspace = this._workspaces.get(workspaceId);
      assert(workspace);
      return workspace.then(w => w.workspace);
    }
    return null;
  }

  /**
   * destroy workspace's instance in memory
   * @param workspaceId workspace id
   */
  async destroy(workspaceId: string) {
    const provider = await this._workspaces.get(workspaceId);
    if (provider) {
      this._workspaces.delete(workspaceId);
      await provider.destroy();
    }
  }

  /**
   * reload new workspace instance to memory to refresh config
   * @param workspaceId workspace id
   * @param config.providerId provider id
   * @param config.config provider config
   * @returns Workspace instance
   */
  async reload(
    workspaceId: string,
    config: LoadConfig = {}
  ): Promise<Workspace | null> {
    await this.destroy(workspaceId);
    return this.load(workspaceId, config);
  }

  /**
   * get workspace list，return a map of workspace id and data state
   * data state is also map, the key is the provider id, and the data exists locally when the value is true, otherwise it does not exist
   */
  async list(): Promise<Record<string, Record<string, boolean>>> {
    const entries: [string, WorkspaceItem][] = await this._config.entries();
    return entries.reduce((acc, [k, i]) => {
      if (k.startsWith('list:')) {
        const key = k.slice(5);
        acc[key] = acc[key] || {};
        acc[key][i.provider] = i.locally;
      }
      return acc;
    }, {} as Record<string, Record<string, boolean>>);
  }

  /**
   * delete local workspace's data
   * @param workspaceId workspace id
   */
  async delete(workspaceId: string) {
    await this._config.delete(`${workspaceId}:provider`);
    const provider = await this._workspaces.get(workspaceId);
    if (provider) {
      this._workspaces.delete(workspaceId);
      // clear workspace data implement by provider
      await provider.clear();
    }
  }

  /**
   * clear all local workspace's data
   */
  async clear() {
    const workspaces = await this.list();
    await Promise.all(Object.keys(workspaces).map(id => this.delete(id)));
  }
}<|MERGE_RESOLUTION|>--- conflicted
+++ resolved
@@ -49,14 +49,11 @@
     const dc = new DataCenter(debug);
     dc.addProvider(AffineProvider);
     dc.addProvider(LocalProvider);
-<<<<<<< HEAD
     // use ipc provider when client app's preload script inject the global flag.
     if (typeof window !== 'undefined' && window.CLIENT_APP) {
       dc.addProvider(TauriIPCProvider);
     }
-=======
     dc.addProvider(SelfHostedProvider);
->>>>>>> 462e86b9
 
     return dc;
   }
