{
  "name": "@affine/copilot-plugin",
  "type": "module",
  "private": true,
  "description": "Copilot plugin",
  "affinePlugin": {
    "release": false,
    "entry": {
      "core": "./src/index.ts"
    }
  },
  "scripts": {
    "dev": "af dev",
    "build": "af build"
  },
  "dependencies": {
    "@affine/component": "workspace:*",
    "@affine/sdk": "workspace:*",
<<<<<<< HEAD
    "@blocksuite/icons": "2.1.34",
    "@toeverything/components": "^0.0.46",
=======
    "@blocksuite/icons": "2.1.35",
    "@toeverything/components": "^0.0.45",
>>>>>>> 9fc0152c
    "@vanilla-extract/css": "^1.13.0",
    "clsx": "^2.0.0",
    "idb": "^7.1.1",
    "langchain": "^0.0.166",
    "marked": "^9.1.2",
    "marked-gfm-heading-id": "^3.1.0",
    "marked-mangle": "^1.1.4",
    "zod": "^3.22.4"
  },
  "devDependencies": {
    "@affine/plugin-cli": "workspace:*",
    "@types/marked": "^6.0.0",
    "jotai": "^2.4.3",
    "react": "18.2.0",
    "react-dom": "18.2.0"
  },
  "peerDependencies": {
    "react": "*",
    "react-dom": "*"
  },
  "version": "0.10.0-canary.3"
}<|MERGE_RESOLUTION|>--- conflicted
+++ resolved
@@ -16,13 +16,8 @@
   "dependencies": {
     "@affine/component": "workspace:*",
     "@affine/sdk": "workspace:*",
-<<<<<<< HEAD
-    "@blocksuite/icons": "2.1.34",
+    "@blocksuite/icons": "2.1.35",
     "@toeverything/components": "^0.0.46",
-=======
-    "@blocksuite/icons": "2.1.35",
-    "@toeverything/components": "^0.0.45",
->>>>>>> 9fc0152c
     "@vanilla-extract/css": "^1.13.0",
     "clsx": "^2.0.0",
     "idb": "^7.1.1",
