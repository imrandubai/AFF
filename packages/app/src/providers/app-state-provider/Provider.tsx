import { createContext, useContext, useEffect, useState, useRef } from 'react';
import type { PropsWithChildren } from 'react';
import { getDataCenter } from '@affine/datacenter';
import {
  AppStateContext,
  AppStateFunction,
  AppStateValue,
  PageMeta,
} from './interface';
import { createDefaultWorkspace } from './utils';
import { WorkspaceInfo } from '@affine/datacenter';

type AppStateContextProps = PropsWithChildren<Record<string, unknown>>;

export const AppState = createContext<AppStateContext>({} as AppStateContext);

export const useAppState = () => useContext(AppState);

export const AppStateProvider = ({
  children,
}: PropsWithChildren<AppStateContextProps>) => {
  const [appState, setAppState] = useState<AppStateValue>({} as AppStateValue);

  useEffect(() => {
    const initState = async () => {
      const dataCenter = await getDataCenter();

      // Ensure datacenter has at least one workspace
      if (dataCenter.workspaces.length === 0) {
        await createDefaultWorkspace(dataCenter);
      }
<<<<<<< HEAD

      const currentWorkspace = await dataCenter.loadWorkspace(
        dataCenter.workspaces[0].id
      );
      const currentMetaWorkSpace = dataCenter.workspaces.find(item => {
        return item.id === currentWorkspace.room;
      });
=======
>>>>>>> e8431122

      setAppState({
        dataCenter,
        user: (await dataCenter.getUserInfo()) || null,
        workspaceList: dataCenter.workspaces,
        currentWorkspaceId: '',
        currentWorkspace: null,
        pageList: [],
        currentPage: null,
        editor: null,
        synced: true,
        currentMetaWorkSpace: null,
      });
    };

    initState();
  }, []);

  useEffect(() => {
    if (!appState?.currentWorkspace) {
      return;
    }
    const currentWorkspace = appState.currentWorkspace;
    const dispose = currentWorkspace.meta.pagesUpdated.on(() => {
      setAppState({
        ...appState,
        pageList: currentWorkspace.meta.pageMetas as PageMeta[],
      });
    }).dispose;
    return () => {
      dispose();
    };
  }, [appState]);

  useEffect(() => {
    const { dataCenter } = appState;
    // FIXME: onWorkspacesChange should have dispose function
    dataCenter?.onWorkspacesChange(() => {
      setAppState({
        ...appState,
        workspaceList: dataCenter.workspaces,
      });
    });
  }, [appState]);

  const loadPage = useRef<AppStateFunction['loadPage']>();
  loadPage.current = (pageId: string) => {
    const { currentWorkspace, currentPage } = appState;
    if (pageId === currentPage?.id) {
      return;
    }
    const page = currentWorkspace?.getPage(pageId) || null;
    setAppState({
      ...appState,
      currentPage: page,
    });
  };

  const loadWorkspace = useRef<AppStateFunction['loadWorkspace']>();
  loadWorkspace.current = async (workspaceId: string) => {
    console.log('loadWorkspace');

    const { dataCenter, workspaceList, currentWorkspaceId, currentWorkspace } =
      appState;
    if (!workspaceList.find(v => v.id === workspaceId)) {
      return null;
    }
    if (workspaceId === currentWorkspaceId) {
      return currentWorkspace;
    }
    const workspace = await dataCenter.loadWorkspace(workspaceId);
    const currentMetaWorkSpace = dataCenter.workspaces.find(
      (item: WorkspaceInfo) => {
        return item.id === workspace.room;
      }
    );
    setAppState({
      ...appState,
      currentWorkspace: workspace,
      currentWorkspaceId: workspaceId,
      currentMetaWorkSpace: currentMetaWorkSpace ?? null,
      pageList: currentWorkspace?.meta.pageMetas as PageMeta[],
      currentPage: null,
      editor: null,
    });

    return workspace;
  };

  const setEditor: AppStateFunction['setEditor'] =
    useRef() as AppStateFunction['setEditor'];
  setEditor.current = editor => {
    setAppState({
      ...appState,
      editor,
    });
  };

  return (
    <AppState.Provider
      value={{
        ...appState,
        setEditor,
        loadPage: loadPage.current,
        loadWorkspace: loadWorkspace.current,
      }}
    >
      {children}
    </AppState.Provider>
  );
};<|MERGE_RESOLUTION|>--- conflicted
+++ resolved
@@ -29,16 +29,6 @@
       if (dataCenter.workspaces.length === 0) {
         await createDefaultWorkspace(dataCenter);
       }
-<<<<<<< HEAD
-
-      const currentWorkspace = await dataCenter.loadWorkspace(
-        dataCenter.workspaces[0].id
-      );
-      const currentMetaWorkSpace = dataCenter.workspaces.find(item => {
-        return item.id === currentWorkspace.room;
-      });
-=======
->>>>>>> e8431122
 
       setAppState({
         dataCenter,
