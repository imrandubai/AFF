{
  "name": "AFFiNE",
  "version": "0.3.0",
  "private": true,
  "author": "toeverything",
  "license": "MPL-2.0",
  "type": "module",
  "scripts": {
    "dev": "cross-env NODE_ENV=development pnpm --filter=!@affine/app build && pnpm --filter @affine/app dev",
    "dev:ac": "pnpm --filter=!@affine/app build && cross-env NODE_API_SERVER=ac pnpm --filter @affine/app dev",
    "dev:local": "pnpm --filter=!@affine/app build && cross-env NODE_API_SERVER=local pnpm --filter @affine/app dev",
    "build": " pnpm --filter=!@affine/app build && pnpm --filter!=@affine/datacenter -r build",
    "build:client": " pnpm --filter=@affine/client-app build:app",
    "export": "pnpm --filter @affine/app export",
    "start": "pnpm --filter @affine/app start",
    "lint": "pnpm --filter @affine/app lint",
    "test": "playwright test",
    "test:dc": "pnpm --filter @affine/datacenter test",
    "test:e2e:codegen": "npx playwright codegen http://localhost:8080",
    "test:unit": "vitest run",
    "test:unit:watch": "vitest",
    "postinstall": "husky install",
    "notify": "node --experimental-modules scripts/notify.mjs",
    "check:ci": "pnpm lint & pnpm test"
  },
  "lint-staged": {
    "*": "prettier --write --ignore-unknown",
    "*.{ts,tsx,js,jsx}": "npx eslint --cache --fix"
  },
  "devDependencies": {
    "@changesets/cli": "^2.26.0",
    "@jest/globals": "^29.3.1",
    "@playwright/test": "^1.29.1",
    "@types/eslint": "^8.4.10",
    "@types/node": "^18.11.17",
    "@typescript-eslint/eslint-plugin": "^5.47.0",
    "@typescript-eslint/parser": "^5.47.0",
    "concurrently": "^7.6.0",
    "cross-env": "^7.0.3",
    "eslint": "^8.30.0",
    "eslint-config-next": "12.3.1",
    "eslint-config-prettier": "^8.5.0",
    "eslint-plugin-prettier": "^4.2.1",
    "fake-indexeddb": "4.0.1",
    "got": "^12.5.3",
    "husky": "^8.0.2",
    "jest": "^29.3.1",
    "lint-staged": "^13.1.0",
    "prettier": "^2.7.1",
    "ts-jest": "^29.0.3",
<<<<<<< HEAD
    "typescript": "^4.9.3",
    "vitest": "^0.26.3"
=======
    "typescript": "^4.9.3"
>>>>>>> 761345a2
  },
  "eslintConfig": {
    "root": true,
    "extends": [
      "eslint:recommended",
      "plugin:@typescript-eslint/recommended",
      "plugin:prettier/recommended"
    ],
    "parser": "@typescript-eslint/parser",
    "parserOptions": {
      "project": [
        "./tsconfig.json"
      ]
    },
    "plugins": [
      "@typescript-eslint"
    ],
    "rules": {
      "prettier/prettier": "warn"
    },
    "reportUnusedDisableDirectives": true,
    "ignorePatterns": [
      "src/**/*.test.ts",
      "package/**/dist/*",
      "package/**/sync.js"
    ]
  }
}<|MERGE_RESOLUTION|>--- conflicted
+++ resolved
@@ -48,12 +48,7 @@
     "lint-staged": "^13.1.0",
     "prettier": "^2.7.1",
     "ts-jest": "^29.0.3",
-<<<<<<< HEAD
-    "typescript": "^4.9.3",
-    "vitest": "^0.26.3"
-=======
     "typescript": "^4.9.3"
->>>>>>> 761345a2
   },
   "eslintConfig": {
     "root": true,
