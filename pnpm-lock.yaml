--- conflicted
+++ resolved
@@ -1511,35 +1511,9 @@
       - yjs
     dev: false
 
-<<<<<<< HEAD
-  /@blocksuite/blocks/0.3.1-20230109032243-37ad3ba_yjs@13.5.44:
-    resolution: {integrity: sha512-UTlbk0Is7TMRBbvUyM2nivbqM/TLwRj1qArMYbOmvDGUNYadWo68cTwv/Ej2WwiKn22q4/4JHryGsv3gTCRz1Q==}
-    dependencies:
-      '@blocksuite/phasor': 0.3.1-20230109032243-37ad3ba_yjs@13.5.44
-      '@blocksuite/store': 0.3.1-20230109032243-37ad3ba_yjs@13.5.44
-      '@tldraw/intersect': 1.8.0
-      autosize: 5.0.2
-      highlight.js: 11.7.0
-      hotkeys-js: 3.10.1
-      lit: 2.5.0
-      perfect-freehand: 1.2.0
-      quill: 1.3.7
-      quill-cursors: 4.0.0
-    transitivePeerDependencies:
-      - bufferutil
-      - supports-color
-      - utf-8-validate
-      - yjs
-    dev: false
-
   /@blocksuite/editor/0.3.1-20230109032243-37ad3ba_yjs@13.5.44:
     resolution: {integrity: sha512-bYbMn4EL/od+xP4K3u2kJT08kJBpK6H7b4cbRb9No3SUwgNHvvVNxia/QH1AQXyKaZQj/DHFgVxrw9GKo2GIPA==}
     dependencies:
-=======
-  /@blocksuite/editor/0.3.1-20230109032243-37ad3ba_yjs@13.5.44:
-    resolution: {integrity: sha512-bYbMn4EL/od+xP4K3u2kJT08kJBpK6H7b4cbRb9No3SUwgNHvvVNxia/QH1AQXyKaZQj/DHFgVxrw9GKo2GIPA==}
-    dependencies:
->>>>>>> 51129bf1
       '@blocksuite/blocks': 0.3.1-20230109032243-37ad3ba_yjs@13.5.44
       '@blocksuite/store': 0.3.1-20230109032243-37ad3ba_yjs@13.5.44
       lit: 2.5.0
@@ -1564,42 +1538,10 @@
 
   /@blocksuite/phasor/0.3.1-20230109032243-37ad3ba_yjs@13.5.44:
     resolution: {integrity: sha512-mL1gSQ3rzrjdQSbWPtgyMXpbbl266UUjw26d0aIjkOh+iMMI6rWtmKWDoiDkO7tejIjwSNQ4w5zJOjJRIj+mSA==}
-<<<<<<< HEAD
     peerDependencies:
       yjs: ^13
     dependencies:
       yjs: 13.5.44
-    dev: false
-
-  /@blocksuite/phasor/0.3.1_yjs@13.5.44:
-    resolution: {integrity: sha512-aJmAQn2qoF6HxFZWgq7xa/pWVyzg3MmD6dynIHAKdfN7rBdKk3PNA+lRX919QkD2e270N/zgHEGFFQI1Nj5xrA==}
-=======
->>>>>>> 51129bf1
-    peerDependencies:
-      yjs: ^13
-    dependencies:
-      yjs: 13.5.44
-    dev: false
-
-  /@blocksuite/store/0.3.1-20230109032243-37ad3ba_yjs@13.5.44:
-    resolution: {integrity: sha512-zOUz19jfhuhsUkx9BGEQPZWbPyD/AgX0LB7ShVRdd3YM73x25hD6tPLLz1HEV2b69XokC0P9oSru4aNomm4jkg==}
-    peerDependencies:
-      yjs: ^13
-    dependencies:
-      '@types/flexsearch': 0.7.3
-      '@types/quill': 1.3.10
-      buffer: 6.0.3
-      flexsearch: 0.7.21
-      idb-keyval: 6.2.0
-      ky: 0.33.1
-      lib0: 0.2.58
-      y-protocols: 1.0.5
-      y-webrtc: 10.2.3
-      yjs: 13.5.44
-    transitivePeerDependencies:
-      - bufferutil
-      - supports-color
-      - utf-8-validate
     dev: false
 
   /@blocksuite/store/0.3.1-20230109032243-37ad3ba_yjs@13.5.44:
@@ -9549,13 +9491,10 @@
       prelude-ls: 1.2.1
     dev: true
 
-<<<<<<< HEAD
   /type-detect/4.0.8:
     resolution: {integrity: sha512-0fr/mIH1dlO+x7TlcMy+bIDqKPsw/70tVyeHW787goQjhmqaZe10uwLujubK9q9Lg6Fiho1KUKDYz0Z7k7g5/g==}
     engines: {node: '>=4'}
 
-=======
->>>>>>> 51129bf1
   /type-fest/0.13.1:
     resolution: {integrity: sha512-34R7HTnG0XIJcBSn5XhDd7nNFPRcXYRZrBB2O2jdKqYODldSzBAqzsWoZYYvduky73toYS/ESqxPvkDf/F0XMg==}
     engines: {node: '>=10'}
